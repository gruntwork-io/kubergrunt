--- conflicted
+++ resolved
@@ -1,18 +1,13 @@
-<<<<<<< HEAD
 <!--
 Have any questions? Check out the contributing docs at https://gruntwork.notion.site/Gruntwork-Coding-Methodology-02fdcd6e4b004e818553684760bf691e,
 or ask in this Pull Request and a Gruntwork core maintainer will be happy to help :)
 Note: Remember to add '[WIP]' to the beginning of the title if this PR is still a work-in-progress. Remove it when it is ready for review!
 -->
-=======
-<!-- Prepend '[WIP]' to the title if this PR is still a work-in-progress. Remove it when it is ready for review! -->
->>>>>>> a395b0ce
 
 ## Description
 
 Fixes #000.
 
-<<<<<<< HEAD
 ### Documentation
 
 <!--
@@ -24,9 +19,11 @@
     - Create a stub for documentation including bullet points for how to use the feature, code snippets (including from happy path tests), etc.
 -->
 
-<!-- Important: Did you make any backward incompatible changes? If yes, then you must write a migration guide! -->
 
 ## TODOs
+Read the [Gruntwork contribution guidelines](https://gruntwork.notion.site/Gruntwork-Coding-Methodology-02fdcd6e4b004e818553684760bf691e).
+<!-- Description of the changes introduced by this PR. -->
+
 
 Please ensure all of these TODOs are completed before asking for a review.
 
@@ -36,33 +33,19 @@
 - [ ] Run the pre-commit checks successfully.
 - [ ] Run the relevant tests successfully.
 - [ ] Ensure any 3rd party code adheres with our [license policy](https://www.notion.so/gruntwork/Gruntwork-licenses-and-open-source-usage-policy-f7dece1f780341c7b69c1763f22b1378) or delete this line if its not applicable.
-=======
-<!-- Description of the changes introduced by this PR. -->
-
-## TODOs
-
-Read the [Gruntwork contribution guidelines](https://gruntwork.notion.site/Gruntwork-Coding-Methodology-02fdcd6e4b004e818553684760bf691e).
->>>>>>> a395b0ce
-
-- [ ] Update the docs.
-- [ ] Run the relevant tests successfully, including pre-commit checks.
-- [ ] Ensure any 3rd party code adheres with our [license policy](https://www.notion.so/gruntwork/Gruntwork-licenses-and-open-source-usage-policy-f7dece1f780341c7b69c1763f22b1378) or delete this line if its not applicable.
-- [ ] Include release notes. If this PR is backward incompatible, include a migration guide.
 
 ## Release Notes (draft)
 
-<<<<<<< HEAD
 <!--
   Link to related issues, and issues fixed or partially addressed by this PR.
   e.g. Fixes #1234
   e.g. Addresses #1234
   e.g. Related to #1234
 -->
-=======
+
 <!-- One-line description of the PR that can be included in the final release notes. -->
 Added / Removed / Updated [X].
 
 ### Migration Guide
 
-<!-- Important: If you made any backward incompatible changes, then you must write a migration guide! -->
->>>>>>> a395b0ce
+<!-- Important: If you made any backward incompatible changes, then you must write a migration guide! -->